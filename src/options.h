--- conflicted
+++ resolved
@@ -36,17 +36,12 @@
 	} value;
 };
 
-<<<<<<< HEAD
-struct option_set {
-	guint ndx;
-	option opt;
-=======
+
 struct server_option;
 struct option_set {
 	size_t ndx;
 	gpointer value;
 	struct server_option *sopt;
->>>>>>> 569b139b
 };
 
 LI_API option* option_new_bool(gboolean val);
@@ -56,20 +51,19 @@
 LI_API option* option_new_hash();
 LI_API void option_free(option* opt);
 
-<<<<<<< HEAD
+
 /* registers an option */
 LI_API gboolean option_register(GString *name, option *opt);
 /* unregisters an option */
 LI_API gboolean option_unregister(GString *name);
 /* retrieves the index of a previously registered option. returns TRUE if option was found, FALSE otherwise */
 LI_API gboolean option_index(GString *name, guint *index);
-=======
+
 LI_API const char* option_type_string(option_type type);
 
 LI_API void option_list_free(GArray *optlist);
 
 /* Extract value from option, destroy option */
 LI_API gpointer option_extract_value(option *opt);
->>>>>>> 569b139b
 
 #endif