--- conflicted
+++ resolved
@@ -80,21 +80,17 @@
 		if (con->keep_alive)
 			http_header_overwrite(vr->response.headers, CONST_STR_LEN("Connection"), CONST_STR_LEN("keep-alive"));
 	}
-<<<<<<< HEAD
 
 	{
 		guint len;
 		gchar status_str[4];
-		gchar *str = http_status_string(con->response.http_status, &len);
-		http_status_to_str(con->response.http_status, status_str);
+		gchar *str = http_status_string(vr->response.http_status, &len);
+		http_status_to_str(vr->response.http_status, status_str);
 		status_str[3] = ' ';
 		g_string_append_len(head, status_str, 4);
 		g_string_append_len(head, str, len);
 		g_string_append_len(head, CONST_STR_LEN("\r\n"));
 	}
-=======
-	g_string_append_printf(head, "%i %s\r\n", vr->response.http_status, http_status_string(vr->response.http_status));
->>>>>>> 566cbdb0
 
 	/* Append headers */
 	{
