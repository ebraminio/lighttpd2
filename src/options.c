
#include "options.h"

option* option_new_bool(gboolean val) {
	option *opt = g_slice_new0(option);
	opt->value.opt_bool = val;
	return opt;
}

option* option_new_int(gint val) {
	option *opt = g_slice_new0(option);
	opt->value.opt_int = val;
	return opt;
}

option* option_new_string(GString *val) {
	option *opt = g_slice_new0(option);
	opt->value.opt_string = val;
	return opt;
}

option* option_new_list() {
	option *opt = g_slice_new0(option);
	opt->value.opt_list = g_array_new(FALSE, TRUE, sizeof(option*));
	return opt;
}

void _option_hash_free_key(gpointer data) {
	g_string_free((GString*) data, TRUE);
}

void _option_hash_free_value(gpointer data) {
	option_free((option*) data);
}

option* option_new_hash() {
	option *opt = g_slice_new0(option);
	opt->value.opt_hash = g_hash_table_new_full(
		(GHashFunc) g_string_hash, (GEqualFunc) g_string_equal,
		_option_hash_free_key, _option_hash_free_value);
	return opt;
}


void option_free(option* opt) {
	if (!opt) return;

	switch (opt->type) {
	case OPTION_NONE:
	case OPTION_BOOLEAN:
	case OPTION_INT:
		/* Nothing to free */
		break;
	case OPTION_STRING:
		g_string_free(opt->value.opt_string, TRUE);
		break;
	case OPTION_LIST:
		option_list_free(opt->value.opt_list);
		break;
	case OPTION_HASH:
		g_hash_table_destroy((GHashTable*) opt->value.opt_hash);
		break;
	}
	opt->type = OPTION_NONE;
	g_slice_free(option, opt);
}

const char* option_type_string(option_type type) {
	switch(type) {
	case OPTION_NONE:
		return "none";
	case OPTION_BOOLEAN:
		return "boolean";
	case OPTION_INT:
		return "int";
	case OPTION_STRING:
		return "string";
	case OPTION_LIST:
		return "list";
	case OPTION_HASH:
		return "hash";
	}
	return "<unknown>";
}

void option_list_free(GArray *optlist) {
	if (!optlist) return;
	for (gsize i = 0; i < optlist->len; i++) {
		option_free(g_array_index(optlist, option*, i));
	}
	g_array_free(optlist, TRUE);
}

/* Extract value from option, destroy option */
gpointer option_extract_value(option *opt) {
	gpointer val = NULL;
	if (!opt) return NULL;

	switch (opt->type) {
		case OPTION_NONE:
			break;
		case OPTION_BOOLEAN:
			val = GINT_TO_POINTER(opt->value.opt_bool);
			break;
		case OPTION_INT:
			val =  GINT_TO_POINTER(opt->value.opt_int);
			break;
		case OPTION_STRING:
			val =  opt->value.opt_string;
			break;
		case OPTION_LIST:
<<<<<<< HEAD
			for (i = 0; i < opt->value.opt_list->len; i++)
				option_free(g_array_index(opt->value.opt_list, option *, i));
			g_array_free(opt->value.opt_list, FALSE);
=======
			val =  opt->value.opt_list;
>>>>>>> 569b139b
			break;
		case OPTION_HASH:
			val =  opt->value.opt_hash;
			break;
	}
	opt->type = OPTION_NONE;
	g_slice_free(option, opt);
<<<<<<< HEAD
}



gboolean option_register(GString *name, option *opt) {
	guint *ndx;

	ndx = g_slice_new(guint);

	/* check if not already registered */
	if (option_index(name, ndx))
		return FALSE;

	g_array_append_val(options, opt);
	*ndx = options->len;
	g_hash_table_insert(options_hash, (gpointer) name, (gpointer) ndx);

	return TRUE;
}


gboolean option_unregister(GString *name) {
	UNUSED(name);
	assert(NULL == "does this even make sense?");
}


gboolean option_index(GString *name, guint *ndx) {
	guint *val;

	val = (guint *) g_hash_table_lookup(options_hash, (gconstpointer) name);

	if (val == NULL)
		return FALSE;

	*ndx = *val;
	return TRUE;
=======
	return val;
>>>>>>> 569b139b
}<|MERGE_RESOLUTION|>--- conflicted
+++ resolved
@@ -1,5 +1,11 @@
 
 #include "options.h"
+
+void options_init()
+{
+	options = g_array_new(FALSE, TRUE, sizeof(option *));
+	options_hash = g_hash_table_new((GHashFunc) g_int_hash, (GEqualFunc) g_int_equal);
+}
 
 option* option_new_bool(gboolean val) {
 	option *opt = g_slice_new0(option);
@@ -109,13 +115,7 @@
 			val =  opt->value.opt_string;
 			break;
 		case OPTION_LIST:
-<<<<<<< HEAD
-			for (i = 0; i < opt->value.opt_list->len; i++)
-				option_free(g_array_index(opt->value.opt_list, option *, i));
-			g_array_free(opt->value.opt_list, FALSE);
-=======
 			val =  opt->value.opt_list;
->>>>>>> 569b139b
 			break;
 		case OPTION_HASH:
 			val =  opt->value.opt_hash;
@@ -123,7 +123,7 @@
 	}
 	opt->type = OPTION_NONE;
 	g_slice_free(option, opt);
-<<<<<<< HEAD
+	return val;
 }
 
 
@@ -161,7 +161,4 @@
 
 	*ndx = *val;
 	return TRUE;
-=======
-	return val;
->>>>>>> 569b139b
 }