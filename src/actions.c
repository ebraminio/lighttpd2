--- conflicted
+++ resolved
@@ -1,8 +1,3 @@
-<<<<<<< TREE
-# test
-
-# test 2
-=======
 void action_stack_init(action_stack* as)
 {
 	// preallocate a stack of 15 elements
@@ -160,5 +155,4 @@
 			// TODO: print error and exit
 			return FALSE;
 	}
-}
->>>>>>> MERGE-SOURCE+}